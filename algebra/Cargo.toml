[package]
name = "algebra"
version = "0.1.0"
authors = [
    "Sean Bowe",
    "Alessandro Chiesa",
    "Matthew Green",
    "Ian Miers",
    "Pratyush Mishra",
    "Howard Wu"
]
description = "A library for finite fields and elliptic curves"
homepage = "https://libzexe.org"
repository = "https://github.com/scipr/zexe"
documentation = "https://docs.rs/algebra/"
keywords = ["cryptography", "finite fields", "elliptic curves", "pairing"]
categories = ["cryptography"]
include = ["Cargo.toml", "src", "README.md", "LICENSE-APACHE", "LICENSE-MIT"]
license = "MIT/Apache-2.0"
edition = "2018"

################################# Dependencies ################################

[dependencies]
byteorder = { version = "1" }
rand = { version = "0.4" }
derivative = { version = "1" }
<<<<<<< HEAD
serde = { version = "1", features = ["derive"] }
serde_json = "1"
failure = { version = "0.1.1" }
failure_derive = { version = "0.1.1" }
=======
>>>>>>> 02dfe1bc

colored = { version = "1", optional = true }
rayon = { version = "1", optional = true }
clippy = { version = "*", optional = true }

[dev-dependencies]
blake2 = "0.7"
criterion = "0.2"

[features]
parallel = [ "rayon" ]<|MERGE_RESOLUTION|>--- conflicted
+++ resolved
@@ -25,13 +25,8 @@
 byteorder = { version = "1" }
 rand = { version = "0.4" }
 derivative = { version = "1" }
-<<<<<<< HEAD
 serde = { version = "1", features = ["derive"] }
 serde_json = "1"
-failure = { version = "0.1.1" }
-failure_derive = { version = "0.1.1" }
-=======
->>>>>>> 02dfe1bc
 
 colored = { version = "1", optional = true }
 rayon = { version = "1", optional = true }
